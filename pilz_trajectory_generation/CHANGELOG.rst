--- conflicted
+++ resolved
@@ -2,16 +2,15 @@
 Changelog for package pilz_trajectory_generation
 ^^^^^^^^^^^^^^^^^^^^^^^^^^^^^^^^^^^^^^^^^^^^^^^^
 
-<<<<<<< HEAD
-0.2.0 (2018-09-14)
-------------------
-* Changes for melodic
-=======
 0.1.1 (2018-09-25)
 ------------------
 * port to melodic
 * drop unused dependencies
->>>>>>> 55317b56
+* Contributors: Pilz GmbH and Co. KG
+
+0.2.0 (2018-09-14)
+------------------
+* Changes for melodic
 * Contributors: Pilz GmbH and Co. KG
 
 0.1.0 (2018-09-14)
