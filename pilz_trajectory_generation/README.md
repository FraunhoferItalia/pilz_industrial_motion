--- conflicted
+++ resolved
@@ -203,12 +203,8 @@
 given `blend_radius`, it is allowed to travel towards the next goal already. When leaving a sphere around the current goal, the robot
 returns onto the trajectory he would have taken without blending.
 
-<<<<<<< HEAD
-For details about the blend algorithm please refer to `/doc/MotionBlendAlgorithmDescription.pdf`.
-=======
 For details about the blend algorithm please refer to
 ![doc/MotionBlendAlgorithmDescription.pdf](doc/MotionBlendAlgorithmDescription.pdf).
->>>>>>> ebeaab24
 
 ![blend figure](doc/figure/blend_radius.png)
 
