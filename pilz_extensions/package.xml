<?xml version="1.0"?>
<package format="2">
  <name>pilz_extensions</name>
<<<<<<< HEAD
  <version>0.4.3</version>
=======
  <version>0.3.7</version>
>>>>>>> e8971841
  <description>
  The pilz_extensions package. Here are classes extending the functionality of other packages.
  On the long run these extensions should become pull requests on the respective packages.
  </description>

  <maintainer email="a.gutenkunst@pilz.de">Alexander Gutenkunst</maintainer>
  <maintainer email="c.henkel@pilz.de">Christian Henkel</maintainer>
  <maintainer email="h.slusarek@pilz.de">Hagen Slusarek</maintainer>
  <maintainer email="i.martini@pilz.de">Immanuel Martini</maintainer>

  <license>Apache 2.0</license>

  <url type="website">https://wiki.ros.org/pilz_extensions</url>
  <url type="bugtracker">https://github.com/PilzDE/pilz_industrial_motion/issues</url>
  <url type="repository">https://github.com/PilzDE/pilz_industrial_motion</url>

  <build_depend>roscpp</build_depend>
  
  <depend>joint_limits_interface</depend>

  <test_depend>rostest</test_depend>
  <test_depend>rosunit</test_depend>
  <test_depend>code_coverage</test_depend>
  <test_depend>prbt_support</test_depend>

  <buildtool_depend>catkin</buildtool_depend>
</package><|MERGE_RESOLUTION|>--- conflicted
+++ resolved
@@ -1,11 +1,7 @@
 <?xml version="1.0"?>
 <package format="2">
   <name>pilz_extensions</name>
-<<<<<<< HEAD
   <version>0.4.3</version>
-=======
-  <version>0.3.7</version>
->>>>>>> e8971841
   <description>
   The pilz_extensions package. Here are classes extending the functionality of other packages.
   On the long run these extensions should become pull requests on the respective packages.
