--- conflicted
+++ resolved
@@ -199,22 +199,10 @@
   EXPECT_NEAR(tf(1,3), expected_pose.position.y, EPSILON);
   EXPECT_NEAR(tf(2,3), expected_pose.position.z, EPSILON);
 
-  Eigen::Affine3d exp_aff3d_pose;
-  tf::poseMsgToEigen(expected_pose, exp_aff3d_pose);
-
-<<<<<<< HEAD
-  EXPECT_NEAR(tf(0,3), pose_vec[0], EPSILON);
-  EXPECT_NEAR(tf(1,3), pose_vec[1], EPSILON);
-  EXPECT_NEAR(tf(2,3), pose_vec[2], EPSILON);
-
-
-  Eigen::Isometry3d expec_pose;
-  tf::poseMsgToEigen(pose.pose, expec_pose);
-
-  EXPECT_TRUE(Eigen::Quaterniond(tf.rotation()).isApprox(Eigen::Quaterniond(expec_pose.rotation()), EPSILON));
-=======
-  EXPECT_TRUE(Eigen::Quaterniond(tf.rotation()).isApprox(Eigen::Quaterniond(exp_aff3d_pose.rotation()), EPSILON));
->>>>>>> 50030c39
+  Eigen::Isometry3d exp_iso3d_pose;
+  tf::poseMsgToEigen(expected_pose, exp_iso3d_pose);
+
+  EXPECT_TRUE(Eigen::Quaterniond(tf.rotation()).isApprox(Eigen::Quaterniond(exp_iso3d_pose.rotation()), EPSILON));
 }
 
 /**
@@ -410,17 +398,10 @@
     EXPECT_NEAR(actual_radius, expected_radius, pose_norm_tolerance_) << "Trajectory way point is not on the circle.";
 
     // Check orientation
-<<<<<<< HEAD
-    Eigen::Isometry3d start_pose, goal_pose;
-    tf::poseMsgToEigen(pilz_industrial_motion_testutils::TestdataLoader::fromVecToMsg(circ_cmd.start_pose), start_pose);
-    tf::poseMsgToEigen(pilz_industrial_motion_testutils::TestdataLoader::fromVecToMsg(circ_cmd.goal_pose), goal_pose);
-    EXPECT_TRUE( testutils::checkSLERP(start_pose, goal_pose, waypoint_pose, rot_axis_norm_tolerance_) );
-=======
-    Eigen::Affine3d start_pose_aff3d, goal_pose_aff3d;
-    tf::poseMsgToEigen(start_pose, start_pose_aff3d);
-    tf::poseMsgToEigen(goal_pose, goal_pose_aff3d);
-    EXPECT_TRUE( testutils::checkSLERP(start_pose_aff3d, goal_pose_aff3d, waypoint_pose, orientation_norm_tolerance_) );
->>>>>>> 50030c39
+    Eigen::Isometry3d start_pose_iso3d, goal_pose_iso3d;
+    tf::poseMsgToEigen(start_pose, start_pose_iso3d);
+    tf::poseMsgToEigen(goal_pose, goal_pose_iso3d);
+    EXPECT_TRUE( testutils::checkSLERP(start_pose_iso3d, goal_pose_iso3d, waypoint_pose, orientation_norm_tolerance_) );
   }
 }
 
@@ -499,19 +480,11 @@
     EXPECT_NEAR(actual_radius, expected_radius, pose_norm_tolerance_) << "Trajectory way point is not on the circle.";
 
     // Check orientation
-<<<<<<< HEAD
-    Eigen::Isometry3d start_pose, goal_pose;
-    tf::poseMsgToEigen(pilz_industrial_motion_testutils::TestdataLoader::fromVecToMsg(circ_cmd.start_pose), start_pose);
-    tf::poseMsgToEigen(pilz_industrial_motion_testutils::TestdataLoader::fromVecToMsg(circ_cmd.goal_pose), goal_pose);
-    EXPECT_TRUE(testutils::checkSLERP(start_pose,
-                                      goal_pose,
-=======
-    Eigen::Affine3d start_pose_aff3d, goal_pose_aff3d;
-    tf::poseMsgToEigen(start_pose, start_pose_aff3d);
-    tf::poseMsgToEigen(goal_pose, goal_pose_aff3d);
-    EXPECT_TRUE(testutils::checkSLERP(start_pose_aff3d,
-                                      goal_pose_aff3d,
->>>>>>> 50030c39
+    Eigen::Isometry3d start_pose_iso3d, goal_pose_iso3d;
+    tf::poseMsgToEigen(start_pose, start_pose_iso3d);
+    tf::poseMsgToEigen(goal_pose, goal_pose_iso3d);
+    EXPECT_TRUE(testutils::checkSLERP(start_pose_iso3d,
+                                      goal_pose_iso3d,
                                       waypoint_pose,
                                       orientation_norm_tolerance_));
   }
