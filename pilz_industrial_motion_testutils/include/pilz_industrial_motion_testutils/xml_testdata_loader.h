--- conflicted
+++ resolved
@@ -145,16 +145,8 @@
   //! @deprecated Use function using higher level abstraction data class instead.
   virtual bool getCirc(const std::string& cmd_name, STestMotionCommand& cmd) const override;
 
-<<<<<<< HEAD
-  virtual bool getSequence(const std::string &cmd_name,
-                           std::vector<SSequenceCmd> &seq_cmds) const override;
-=======
-  virtual CircCenterCart getCircCartCenterCart(const std::string &cmd_name) const override;
-  virtual CircInterimCart getCircCartInterimCart(const std::string &cmd_name) const override;
-  virtual CircJointCenterCart getCircJointCenterCart(const std::string &cmd_name) const override;
-
-  virtual Sequence getSequence(const std::string &cmd_name) const override;
->>>>>>> ebeaab24
+  virtual bool getBlend(const std::string &cmd_name,
+                        std::vector<SBlendCmd> &blend_cmds) const override;
 
 private:
   /**
