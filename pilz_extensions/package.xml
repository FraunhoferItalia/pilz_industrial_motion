<?xml version="1.0"?>
<package>
  <name>pilz_extensions</name>
<<<<<<< HEAD
  <version>0.4.0</version>
=======
  <version>0.3.5</version>
>>>>>>> ebeaab24
  <description>
  The pilz_extensions package. Here are classes extending the functionality of other packages.
  On the long run these extensions should become pull requests on the respective packages.
  </description>

  <maintainer email="a.gutenkunst@pilz.de">Alexander Gutenkunst</maintainer>
  <maintainer email="h.slusarek@pilz.de">Hagen Slusarek</maintainer>
  <maintainer email="i.martini@pilz.de">Immanuel Martini</maintainer>

  <license>Apache 2.0</license>

  <url type="website">https://wiki.ros.org/pilz_extensions</url>
  <url type="bugtracker">https://github.com/PilzDE/pilz_industrial_motion/issues</url>
  <url type="repository">https://github.com/PilzDE/pilz_industrial_motion</url>

  <build_depend>roscpp</build_depend>
  <build_depend>joint_limits_interface</build_depend>

  <test_depend>rostest</test_depend>
  <test_depend>rosunit</test_depend>
  <test_depend>code_coverage</test_depend>
  <run_depend>prbt_support</run_depend>

  <buildtool_depend>catkin</buildtool_depend>
</package><|MERGE_RESOLUTION|>--- conflicted
+++ resolved
@@ -1,17 +1,14 @@
 <?xml version="1.0"?>
 <package>
   <name>pilz_extensions</name>
-<<<<<<< HEAD
   <version>0.4.0</version>
-=======
-  <version>0.3.5</version>
->>>>>>> ebeaab24
   <description>
   The pilz_extensions package. Here are classes extending the functionality of other packages.
   On the long run these extensions should become pull requests on the respective packages.
   </description>
 
   <maintainer email="a.gutenkunst@pilz.de">Alexander Gutenkunst</maintainer>
+  <maintainer email="c.henkel@pilz.de">Christian Henkel</maintainer>
   <maintainer email="h.slusarek@pilz.de">Hagen Slusarek</maintainer>
   <maintainer email="i.martini@pilz.de">Immanuel Martini</maintainer>
 
