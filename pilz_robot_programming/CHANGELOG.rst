^^^^^^^^^^^^^^^^^^^^^^^^^^^^^^^^^^^^^^^^^^^^
Changelog for package pilz_robot_programming
^^^^^^^^^^^^^^^^^^^^^^^^^^^^^^^^^^^^^^^^^^^^

<<<<<<< HEAD
0.4.2 (2019-03-13)
------------------

0.4.1 (2019-02-27)
=======
Forthcoming
-----------

0.3.6 (2019-02-26)
>>>>>>> 4e32b820
------------------
* Minor fixes
* Contributors: Pilz GmbH and Co. KG

0.3.5 (2019-02-06)
------------------

0.3.4 (2019-02-05)
------------------
* enable Robot instantiation after a program got killed; add corresponding test
* apply renaming command_planner -> pilz_command_planner
* Contributors: Pilz GmbH and Co. KG

0.4.0 (2018-12-18)
------------------
* Release Python-API from kinetic version 0.3.1

0.3.1 (2018-12-17)
------------------
* Add RobotMotionObserver in testutils
* Contributors: Pilz GmbH and Co. KG

0.3.0 (2018-11-28)
------------------
* Release Python-API
* Contributors: Pilz GmbH and Co. KG<|MERGE_RESOLUTION|>--- conflicted
+++ resolved
@@ -2,17 +2,13 @@
 Changelog for package pilz_robot_programming
 ^^^^^^^^^^^^^^^^^^^^^^^^^^^^^^^^^^^^^^^^^^^^
 
-<<<<<<< HEAD
+Forthcoming
+-----------
+
 0.4.2 (2019-03-13)
 ------------------
 
 0.4.1 (2019-02-27)
-=======
-Forthcoming
------------
-
-0.3.6 (2019-02-26)
->>>>>>> 4e32b820
 ------------------
 * Minor fixes
 * Contributors: Pilz GmbH and Co. KG
