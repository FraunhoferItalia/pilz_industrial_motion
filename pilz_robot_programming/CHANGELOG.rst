^^^^^^^^^^^^^^^^^^^^^^^^^^^^^^^^^^^^^^^^^^^^
Changelog for package pilz_robot_programming
^^^^^^^^^^^^^^^^^^^^^^^^^^^^^^^^^^^^^^^^^^^^

<<<<<<< HEAD
Forthcoming
-----------
=======
0.3.6 (2019-02-26)
------------------
* Minor fixes

0.3.5 (2019-02-06)
------------------

0.3.4 (2019-02-05)
------------------
>>>>>>> 850069aa
* enable Robot instantiation after a program got killed; add corresponding test
* apply renaming command_planner -> pilz_command_planner
* Contributors: Pilz GmbH and Co. KG

0.4.0 (2018-12-18)
------------------
* Release Python-API from kinetic version 0.3.1

0.3.1 (2018-12-17)
------------------
* Add RobotMotionObserver in testutils
* Contributors: Pilz GmbH and Co. KG

0.3.0 (2018-11-28)
------------------
* Release Python-API
* Contributors: Pilz GmbH and Co. KG<|MERGE_RESOLUTION|>--- conflicted
+++ resolved
@@ -2,10 +2,9 @@
 Changelog for package pilz_robot_programming
 ^^^^^^^^^^^^^^^^^^^^^^^^^^^^^^^^^^^^^^^^^^^^
 
-<<<<<<< HEAD
 Forthcoming
 -----------
-=======
+
 0.3.6 (2019-02-26)
 ------------------
 * Minor fixes
@@ -15,7 +14,6 @@
 
 0.3.4 (2019-02-05)
 ------------------
->>>>>>> 850069aa
 * enable Robot instantiation after a program got killed; add corresponding test
 * apply renaming command_planner -> pilz_command_planner
 * Contributors: Pilz GmbH and Co. KG
